--- conflicted
+++ resolved
@@ -245,7 +245,6 @@
         batch_scores = batch_scores[mask].view(B, B-1)
 
         # Adaptive temperatures
-<<<<<<< HEAD
         batch_tau = self.tau_min + (self.tau_max - self.tau_min) * batch_scores
         batch_dists = -(batch_dists / batch_tau)
 
@@ -328,9 +327,5 @@
         # Adaptive temperatures
         batch_tau = self.tau_min + (self.tau_max - self.tau_min) * batch_scores
         batch_dists = torch.exp(-(batch_dists / batch_tau))
-=======
-        batch_tau = self.tau_min + (self.tau_max - self.tau_min) * (1-batch_dists)
-        batch_sims = torch.exp(batch_sims / batch_tau)  # removed '-' in front of similarity
->>>>>>> 48641714
-
+        
         return batch_dists.sum(dim=1)